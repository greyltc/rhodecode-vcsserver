--- conflicted
+++ resolved
@@ -784,11 +784,7 @@
     };
   };
   "rhodecode-vcsserver" = super.buildPythonPackage {
-<<<<<<< HEAD
-    name = "rhodecode-vcsserver-4.19.3";
-=======
     name = "rhodecode-vcsserver-4.19.0";
->>>>>>> 391d1e67
     buildInputs = [
       self."pytest"
       self."py"
