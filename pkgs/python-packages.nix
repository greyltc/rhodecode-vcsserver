# Generated by pip2nix 0.8.0.dev1
# See https://github.com/johbo/pip2nix

{ pkgs, fetchurl, fetchgit, fetchhg }:

self: super: {
  "atomicwrites" = super.buildPythonPackage {
    name = "atomicwrites-1.2.1";
    doCheck = false;
    src = fetchurl {
      url = "https://files.pythonhosted.org/packages/ac/ed/a311712ef6b4355035489f665e63e1a73f9eb371929e3c98e5efd451069e/atomicwrites-1.2.1.tar.gz";
      sha256 = "1vmkbw9j0qammwxbxycrs39gvdg4lc2d4lk98kwf8ag2manyi6pc";
    };
    meta = {
      license = [ pkgs.lib.licenses.mit ];
    };
  };
  "attrs" = super.buildPythonPackage {
    name = "attrs-18.2.0";
    doCheck = false;
    src = fetchurl {
      url = "https://files.pythonhosted.org/packages/0f/9e/26b1d194aab960063b266170e53c39f73ea0d0d3f5ce23313e0ec8ee9bdf/attrs-18.2.0.tar.gz";
      sha256 = "0s9ydh058wmmf5v391pym877x4ahxg45dw6a0w4c7s5wgpigdjqh";
    };
    meta = {
      license = [ pkgs.lib.licenses.mit ];
    };
  };
  "backports.shutil-get-terminal-size" = super.buildPythonPackage {
    name = "backports.shutil-get-terminal-size-1.0.0";
    doCheck = false;
    src = fetchurl {
      url = "https://files.pythonhosted.org/packages/ec/9c/368086faa9c016efce5da3e0e13ba392c9db79e3ab740b763fe28620b18b/backports.shutil_get_terminal_size-1.0.0.tar.gz";
      sha256 = "107cmn7g3jnbkp826zlj8rrj19fam301qvaqf0f3905f5217lgki";
    };
    meta = {
      license = [ pkgs.lib.licenses.mit ];
    };
  };
  "beautifulsoup4" = super.buildPythonPackage {
    name = "beautifulsoup4-4.6.3";
    doCheck = false;
    src = fetchurl {
      url = "https://files.pythonhosted.org/packages/88/df/86bffad6309f74f3ff85ea69344a078fc30003270c8df6894fca7a3c72ff/beautifulsoup4-4.6.3.tar.gz";
      sha256 = "041dhalzjciw6qyzzq7a2k4h1yvyk76xigp35hv5ibnn448ydy4h";
    };
    meta = {
      license = [ pkgs.lib.licenses.mit ];
    };
  };
  "configobj" = super.buildPythonPackage {
    name = "configobj-5.0.6";
    doCheck = false;
    propagatedBuildInputs = [
      self."six"
    ];
    src = fetchurl {
      url = "https://code.rhodecode.com/upstream/configobj/archive/a11ff0a0bd4fbda9e3a91267e720f88329efb4a6.tar.gz?md5=9916c524ea11a6c418217af6b28d4b3c";
      sha256 = "1hhcxirwvg58grlfr177b3awhbq8hlx1l3lh69ifl1ki7lfd1s1x";
    };
    meta = {
      license = [ pkgs.lib.licenses.bsdOriginal ];
    };
  };
  "cov-core" = super.buildPythonPackage {
    name = "cov-core-1.15.0";
    doCheck = false;
    propagatedBuildInputs = [
      self."coverage"
    ];
    src = fetchurl {
      url = "https://files.pythonhosted.org/packages/4b/87/13e75a47b4ba1be06f29f6d807ca99638bedc6b57fa491cd3de891ca2923/cov-core-1.15.0.tar.gz";
      sha256 = "0k3np9ymh06yv1ib96sb6wfsxjkqhmik8qfsn119vnhga9ywc52a";
    };
    meta = {
      license = [ pkgs.lib.licenses.mit ];
    };
  };
  "coverage" = super.buildPythonPackage {
    name = "coverage-4.5.1";
    doCheck = false;
    src = fetchurl {
      url = "https://files.pythonhosted.org/packages/35/fe/e7df7289d717426093c68d156e0fd9117c8f4872b6588e8a8928a0f68424/coverage-4.5.1.tar.gz";
      sha256 = "1wbrzpxka3xd4nmmkc6q0ir343d91kymwsm8pbmwa0d2a7q4ir2n";
    };
    meta = {
      license = [ pkgs.lib.licenses.asl20 ];
    };
  };
  "decorator" = super.buildPythonPackage {
    name = "decorator-4.1.2";
    doCheck = false;
    src = fetchurl {
      url = "https://files.pythonhosted.org/packages/bb/e0/f6e41e9091e130bf16d4437dabbac3993908e4d6485ecbc985ef1352db94/decorator-4.1.2.tar.gz";
      sha256 = "1d8npb11kxyi36mrvjdpcjij76l5zfyrz2f820brf0l0rcw4vdkw";
    };
    meta = {
      license = [ pkgs.lib.licenses.bsdOriginal { fullName = "new BSD License"; } ];
    };
  };
  "dogpile.cache" = super.buildPythonPackage {
    name = "dogpile.cache-0.6.7";
    doCheck = false;
    src = fetchurl {
      url = "https://files.pythonhosted.org/packages/ee/bd/440da735a11c6087eed7cc8747fc4b995cbac2464168682f8ee1c8e43844/dogpile.cache-0.6.7.tar.gz";
      sha256 = "1aw8rx8vhb75y7zc6gi67g21sw057jdx7i8m3jq7kf3nqavxx9zw";
    };
    meta = {
      license = [ pkgs.lib.licenses.bsdOriginal ];
    };
  };
  "dogpile.core" = super.buildPythonPackage {
    name = "dogpile.core-0.4.1";
    doCheck = false;
    src = fetchurl {
      url = "https://files.pythonhosted.org/packages/0e/77/e72abc04c22aedf874301861e5c1e761231c288b5de369c18be8f4b5c9bb/dogpile.core-0.4.1.tar.gz";
      sha256 = "0xpdvg4kr1isfkrh1rfsh7za4q5a5s6l2kf9wpvndbwf3aqjyrdy";
    };
    meta = {
      license = [ pkgs.lib.licenses.bsdOriginal ];
    };
  };
  "dulwich" = super.buildPythonPackage {
    name = "dulwich-0.13.0";
    doCheck = false;
    src = fetchurl {
      url = "https://files.pythonhosted.org/packages/84/95/732d280eee829dacc954e8109f97b47abcadcca472c2ab013e1635eb4792/dulwich-0.13.0.tar.gz";
      sha256 = "0f1jwvrh549c4rgavkn3wizrch904s73s4fmrxykxy9cw8s57lwf";
    };
    meta = {
      license = [ pkgs.lib.licenses.gpl2Plus ];
    };
  };
  "enum34" = super.buildPythonPackage {
    name = "enum34-1.1.6";
    doCheck = false;
    src = fetchurl {
      url = "https://files.pythonhosted.org/packages/bf/3e/31d502c25302814a7c2f1d3959d2a3b3f78e509002ba91aea64993936876/enum34-1.1.6.tar.gz";
      sha256 = "1cgm5ng2gcfrkrm3hc22brl6chdmv67b9zvva9sfs7gn7dwc9n4a";
    };
    meta = {
      license = [ pkgs.lib.licenses.bsdOriginal ];
    };
  };
  "funcsigs" = super.buildPythonPackage {
    name = "funcsigs-1.0.2";
    doCheck = false;
    src = fetchurl {
      url = "https://files.pythonhosted.org/packages/94/4a/db842e7a0545de1cdb0439bb80e6e42dfe82aaeaadd4072f2263a4fbed23/funcsigs-1.0.2.tar.gz";
      sha256 = "0l4g5818ffyfmfs1a924811azhjj8ax9xd1cffr1mzd3ycn0zfx7";
    };
    meta = {
      license = [ { fullName = "ASL"; } pkgs.lib.licenses.asl20 ];
    };
  };
  "gevent" = super.buildPythonPackage {
    name = "gevent-1.3.7";
    doCheck = false;
    propagatedBuildInputs = [
      self."greenlet"
    ];
    src = fetchurl {
      url = "https://files.pythonhosted.org/packages/10/c1/9499b146bfa43aa4f1e0ed1bab1bd3209a4861d25650c11725036c731cf5/gevent-1.3.7.tar.gz";
      sha256 = "0b0fr04qdk1p4sniv87fh8z5psac60x01pv054kpgi94520g81iz";
    };
    meta = {
      license = [ pkgs.lib.licenses.mit ];
    };
  };
  "gprof2dot" = super.buildPythonPackage {
    name = "gprof2dot-2017.9.19";
    doCheck = false;
    src = fetchurl {
      url = "https://files.pythonhosted.org/packages/9d/36/f977122502979f3dfb50704979c9ed70e6b620787942b089bf1af15f5aba/gprof2dot-2017.9.19.tar.gz";
      sha256 = "17ih23ld2nzgc3xwgbay911l6lh96jp1zshmskm17n1gg2i7mg6f";
    };
    meta = {
      license = [ { fullName = "GNU Lesser General Public License v3 or later (LGPLv3+)"; } { fullName = "LGPL"; } ];
    };
  };
  "greenlet" = super.buildPythonPackage {
    name = "greenlet-0.4.15";
    doCheck = false;
    src = fetchurl {
      url = "https://files.pythonhosted.org/packages/f8/e8/b30ae23b45f69aa3f024b46064c0ac8e5fcb4f22ace0dca8d6f9c8bbe5e7/greenlet-0.4.15.tar.gz";
      sha256 = "1g4g1wwc472ds89zmqlpyan3fbnzpa8qm48z3z1y6mlk44z485ll";
    };
    meta = {
      license = [ pkgs.lib.licenses.mit ];
    };
  };
  "gunicorn" = super.buildPythonPackage {
    name = "gunicorn-19.9.0";
    doCheck = false;
    src = fetchurl {
      url = "https://files.pythonhosted.org/packages/47/52/68ba8e5e8ba251e54006a49441f7ccabca83b6bef5aedacb4890596c7911/gunicorn-19.9.0.tar.gz";
      sha256 = "1wzlf4xmn6qjirh5w81l6i6kqjnab1n1qqkh7zsj1yb6gh4n49ps";
    };
    meta = {
      license = [ pkgs.lib.licenses.mit ];
    };
  };
  "hg-evolve" = super.buildPythonPackage {
    name = "hg-evolve-8.0.1";
    doCheck = false;
    src = fetchurl {
      url = "https://files.pythonhosted.org/packages/06/1a/c5c12d8f117426f05285a820ee5a23121882f5381104e86276b72598934f/hg-evolve-8.0.1.tar.gz";
      sha256 = "1brafifb42k71gl7qssb5m3ijnm7y30lfvm90z8xxcr2fgz19p29";
    };
    meta = {
      license = [ { fullName = "GPLv2+"; } ];
    };
  };
  "hgsubversion" = super.buildPythonPackage {
    name = "hgsubversion-1.9.3";
    doCheck = false;
    propagatedBuildInputs = [
      self."mercurial"
      self."subvertpy"
    ];
    src = fetchurl {
      url = "https://files.pythonhosted.org/packages/a3/53/6d205e641f3e09abcf1ddaed66e5e4b20da22d0145566d440a02c9e35f0d/hgsubversion-1.9.3.tar.gz";
      sha256 = "0nymcjlch8c4zjbncrs30p2nrbylsf25g3h6mr0zzzxr141h3sig";
    };
    meta = {
      license = [ pkgs.lib.licenses.gpl1 ];
    };
  };
  "hupper" = super.buildPythonPackage {
    name = "hupper-1.4.2";
    doCheck = false;
    src = fetchurl {
      url = "https://files.pythonhosted.org/packages/f1/75/1915dc7650b4867fa3049256e24ca8eddb5989998fcec788cf52b9812dfc/hupper-1.4.2.tar.gz";
      sha256 = "16vb9fkiaakdpcp6pn56h3w0dwvm67bxq2k2dv4i382qhqwphdzb";
    };
    meta = {
      license = [ pkgs.lib.licenses.mit ];
    };
  };
  "ipdb" = super.buildPythonPackage {
    name = "ipdb-0.11";
    doCheck = false;
    propagatedBuildInputs = [
      self."setuptools"
      self."ipython"
    ];
    src = fetchurl {
      url = "https://files.pythonhosted.org/packages/80/fe/4564de08f174f3846364b3add8426d14cebee228f741c27e702b2877e85b/ipdb-0.11.tar.gz";
      sha256 = "02m0l8wrhhd3z7dg3czn5ys1g5pxib516hpshdzp7rxzsxgcd0bh";
    };
    meta = {
      license = [ pkgs.lib.licenses.bsdOriginal ];
    };
  };
  "ipython" = super.buildPythonPackage {
    name = "ipython-5.1.0";
    doCheck = false;
    propagatedBuildInputs = [
      self."setuptools"
      self."decorator"
      self."pickleshare"
      self."simplegeneric"
      self."traitlets"
      self."prompt-toolkit"
      self."pygments"
      self."pexpect"
      self."backports.shutil-get-terminal-size"
      self."pathlib2"
      self."pexpect"
    ];
    src = fetchurl {
      url = "https://files.pythonhosted.org/packages/89/63/a9292f7cd9d0090a0f995e1167f3f17d5889dcbc9a175261719c513b9848/ipython-5.1.0.tar.gz";
      sha256 = "0qdrf6aj9kvjczd5chj1my8y2iq09am9l8bb2a1334a52d76kx3y";
    };
    meta = {
      license = [ pkgs.lib.licenses.bsdOriginal ];
    };
  };
  "ipython-genutils" = super.buildPythonPackage {
    name = "ipython-genutils-0.2.0";
    doCheck = false;
    src = fetchurl {
      url = "https://files.pythonhosted.org/packages/e8/69/fbeffffc05236398ebfcfb512b6d2511c622871dca1746361006da310399/ipython_genutils-0.2.0.tar.gz";
      sha256 = "1a4bc9y8hnvq6cp08qs4mckgm6i6ajpndp4g496rvvzcfmp12bpb";
    };
    meta = {
      license = [ pkgs.lib.licenses.bsdOriginal ];
    };
  };
  "mako" = super.buildPythonPackage {
    name = "mako-1.0.7";
    doCheck = false;
    propagatedBuildInputs = [
      self."markupsafe"
    ];
    src = fetchurl {
      url = "https://files.pythonhosted.org/packages/eb/f3/67579bb486517c0d49547f9697e36582cd19dafb5df9e687ed8e22de57fa/Mako-1.0.7.tar.gz";
      sha256 = "1bi5gnr8r8dva06qpyx4kgjc6spm2k1y908183nbbaylggjzs0jf";
    };
    meta = {
      license = [ pkgs.lib.licenses.mit ];
    };
  };
  "markupsafe" = super.buildPythonPackage {
    name = "markupsafe-1.1.0";
    doCheck = false;
    src = fetchurl {
      url = "https://files.pythonhosted.org/packages/ac/7e/1b4c2e05809a4414ebce0892fe1e32c14ace86ca7d50c70f00979ca9b3a3/MarkupSafe-1.1.0.tar.gz";
      sha256 = "1lxirjypbdd3l9jl4vliilhfnhy7c7f2vlldqg1b0i74khn375sf";
    };
    meta = {
      license = [ pkgs.lib.licenses.bsdOriginal ];
    };
  };
  "mercurial" = super.buildPythonPackage {
    name = "mercurial-4.6.2";
    doCheck = false;
    src = fetchurl {
      url = "https://files.pythonhosted.org/packages/d9/fb/c7ecf2b7fd349878dbf45b8390b8db735cef73d49dd9ce8a364b4ca3a846/mercurial-4.6.2.tar.gz";
      sha256 = "1bv6wgcdx8glihjjfg22khhc52mclsn4kwfqvzbzlg0b42h4xl0w";
    };
    meta = {
      license = [ pkgs.lib.licenses.gpl1 pkgs.lib.licenses.gpl2Plus ];
    };
  };
  "mock" = super.buildPythonPackage {
    name = "mock-1.0.1";
    doCheck = false;
    src = fetchurl {
      url = "https://files.pythonhosted.org/packages/a2/52/7edcd94f0afb721a2d559a5b9aae8af4f8f2c79bc63fdbe8a8a6c9b23bbe/mock-1.0.1.tar.gz";
      sha256 = "0kzlsbki6q0awf89rc287f3aj8x431lrajf160a70z0ikhnxsfdq";
    };
    meta = {
      license = [ pkgs.lib.licenses.bsdOriginal ];
    };
  };
  "more-itertools" = super.buildPythonPackage {
    name = "more-itertools-4.3.0";
    doCheck = false;
    propagatedBuildInputs = [
      self."six"
    ];
    src = fetchurl {
      url = "https://files.pythonhosted.org/packages/88/ff/6d485d7362f39880810278bdc906c13300db05485d9c65971dec1142da6a/more-itertools-4.3.0.tar.gz";
      sha256 = "17h3na0rdh8xq30w4b9pizgkdxmm51896bxw600x84jflg9vaxn4";
    };
    meta = {
      license = [ pkgs.lib.licenses.mit ];
    };
  };
  "msgpack-python" = super.buildPythonPackage {
    name = "msgpack-python-0.5.6";
    doCheck = false;
    src = fetchurl {
      url = "https://files.pythonhosted.org/packages/8a/20/6eca772d1a5830336f84aca1d8198e5a3f4715cd1c7fc36d3cc7f7185091/msgpack-python-0.5.6.tar.gz";
      sha256 = "16wh8qgybmfh4pjp8vfv78mdlkxfmcasg78lzlnm6nslsfkci31p";
    };
    meta = {
      license = [ pkgs.lib.licenses.asl20 ];
    };
  };
  "pastedeploy" = super.buildPythonPackage {
    name = "pastedeploy-2.0.1";
    doCheck = false;
    src = fetchurl {
      url = "https://files.pythonhosted.org/packages/19/a0/5623701df7e2478a68a1b685d1a84518024eef994cde7e4da8449a31616f/PasteDeploy-2.0.1.tar.gz";
      sha256 = "02imfbbx1mi2h546f3sr37m47dk9qizaqhzzlhx8bkzxa6fzn8yl";
    };
    meta = {
      license = [ pkgs.lib.licenses.mit ];
    };
  };
  "pathlib2" = super.buildPythonPackage {
    name = "pathlib2-2.3.3";
    doCheck = false;
    propagatedBuildInputs = [
      self."six"
      self."scandir"
    ];
    src = fetchurl {
      url = "https://files.pythonhosted.org/packages/bf/d7/a2568f4596b75d2c6e2b4094a7e64f620decc7887f69a1f2811931ea15b9/pathlib2-2.3.3.tar.gz";
      sha256 = "0hpp92vqqgcd8h92msm9slv161b1q160igjwnkf2ag6cx0c96695";
    };
    meta = {
      license = [ pkgs.lib.licenses.mit ];
    };
  };
  "pexpect" = super.buildPythonPackage {
    name = "pexpect-4.6.0";
    doCheck = false;
    propagatedBuildInputs = [
      self."ptyprocess"
    ];
    src = fetchurl {
      url = "https://files.pythonhosted.org/packages/89/43/07d07654ee3e25235d8cea4164cdee0ec39d1fda8e9203156ebe403ffda4/pexpect-4.6.0.tar.gz";
      sha256 = "1fla85g47iaxxpjhp9vkxdnv4pgc7rplfy6ja491smrrk0jqi3ia";
    };
    meta = {
      license = [ pkgs.lib.licenses.isc { fullName = "ISC License (ISCL)"; } ];
    };
  };
  "pickleshare" = super.buildPythonPackage {
    name = "pickleshare-0.7.5";
    doCheck = false;
    propagatedBuildInputs = [
      self."pathlib2"
    ];
    src = fetchurl {
      url = "https://files.pythonhosted.org/packages/d8/b6/df3c1c9b616e9c0edbc4fbab6ddd09df9535849c64ba51fcb6531c32d4d8/pickleshare-0.7.5.tar.gz";
      sha256 = "1jmghg3c53yp1i8cm6pcrm280ayi8621rwyav9fac7awjr3kss47";
    };
    meta = {
      license = [ pkgs.lib.licenses.mit ];
    };
  };
  "plaster" = super.buildPythonPackage {
    name = "plaster-1.0";
    doCheck = false;
    propagatedBuildInputs = [
      self."setuptools"
    ];
    src = fetchurl {
      url = "https://files.pythonhosted.org/packages/37/e1/56d04382d718d32751017d32f351214384e529b794084eee20bb52405563/plaster-1.0.tar.gz";
      sha256 = "1hy8k0nv2mxq94y5aysk6hjk9ryb4bsd13g83m60hcyzxz3wflc3";
    };
    meta = {
      license = [ pkgs.lib.licenses.mit ];
    };
  };
  "plaster-pastedeploy" = super.buildPythonPackage {
    name = "plaster-pastedeploy-0.6";
    doCheck = false;
    propagatedBuildInputs = [
      self."pastedeploy"
      self."plaster"
    ];
    src = fetchurl {
      url = "https://files.pythonhosted.org/packages/3f/e7/6a6833158d2038ec40085433308a1e164fd1dac595513f6dd556d5669bb8/plaster_pastedeploy-0.6.tar.gz";
      sha256 = "1bkggk18f4z2bmsmxyxabvf62znvjwbivzh880419r3ap0616cf2";
    };
    meta = {
      license = [ pkgs.lib.licenses.mit ];
    };
  };
  "pluggy" = super.buildPythonPackage {
    name = "pluggy-0.8.0";
    doCheck = false;
    src = fetchurl {
      url = "https://files.pythonhosted.org/packages/65/25/81d0de17cd00f8ca994a4e74e3c4baf7cd25072c0b831dad5c7d9d6138f8/pluggy-0.8.0.tar.gz";
      sha256 = "1580p47l2zqzsza8jcnw1h2wh3vvmygk6ly8bvi4w0g8j14sjys4";
    };
    meta = {
      license = [ pkgs.lib.licenses.mit ];
    };
  };
  "prompt-toolkit" = super.buildPythonPackage {
    name = "prompt-toolkit-1.0.15";
    doCheck = false;
    propagatedBuildInputs = [
      self."six"
      self."wcwidth"
    ];
    src = fetchurl {
      url = "https://files.pythonhosted.org/packages/8a/ad/cf6b128866e78ad6d7f1dc5b7f99885fb813393d9860778b2984582e81b5/prompt_toolkit-1.0.15.tar.gz";
      sha256 = "05v9h5nydljwpj5nm8n804ms0glajwfy1zagrzqrg91wk3qqi1c5";
    };
    meta = {
      license = [ pkgs.lib.licenses.bsdOriginal ];
    };
  };
  "psutil" = super.buildPythonPackage {
    name = "psutil-5.4.7";
    doCheck = false;
    src = fetchurl {
      url = "https://files.pythonhosted.org/packages/7d/9a/1e93d41708f8ed2b564395edfa3389f0fd6d567597401c2e5e2775118d8b/psutil-5.4.7.tar.gz";
      sha256 = "0fsgmvzwbdbszkwfnqhib8jcxm4w6zyhvlxlcda0rfm5cyqj4qsv";
    };
    meta = {
      license = [ pkgs.lib.licenses.bsdOriginal ];
    };
  };
  "ptyprocess" = super.buildPythonPackage {
    name = "ptyprocess-0.6.0";
    doCheck = false;
    src = fetchurl {
      url = "https://files.pythonhosted.org/packages/7d/2d/e4b8733cf79b7309d84c9081a4ab558c89d8c89da5961bf4ddb050ca1ce0/ptyprocess-0.6.0.tar.gz";
      sha256 = "1h4lcd3w5nrxnsk436ar7fwkiy5rfn5wj2xwy9l0r4mdqnf2jgwj";
    };
    meta = {
      license = [  ];
    };
  };
  "py" = super.buildPythonPackage {
    name = "py-1.6.0";
    doCheck = false;
    src = fetchurl {
      url = "https://files.pythonhosted.org/packages/4f/38/5f427d1eedae73063ce4da680d2bae72014995f9fdeaa57809df61c968cd/py-1.6.0.tar.gz";
      sha256 = "1wcs3zv9wl5m5x7p16avqj2gsrviyb23yvc3pr330isqs0sh98q6";
    };
    meta = {
      license = [ pkgs.lib.licenses.mit ];
    };
  };
  "pygments" = super.buildPythonPackage {
    name = "pygments-2.3.0";
    doCheck = false;
    src = fetchurl {
      url = "https://files.pythonhosted.org/packages/63/a2/91c31c4831853dedca2a08a0f94d788fc26a48f7281c99a303769ad2721b/Pygments-2.3.0.tar.gz";
      sha256 = "1z34ms51dh4jq4h3cizp7vd1dmsxcbvffkjsd2xxfav22nn6lrl2";
    };
    meta = {
      license = [ pkgs.lib.licenses.bsdOriginal ];
    };
  };
  "pyramid" = super.buildPythonPackage {
    name = "pyramid-1.10.1";
    doCheck = false;
    propagatedBuildInputs = [
      self."hupper"
      self."plaster"
      self."plaster-pastedeploy"
      self."setuptools"
      self."translationstring"
      self."venusian"
      self."webob"
      self."zope.deprecation"
      self."zope.interface"
      self."repoze.lru"
    ];
    src = fetchurl {
      url = "https://files.pythonhosted.org/packages/0a/3e/22e3ac9be1b70a01139adba8906ee4b8f628bb469fea3c52f6c97b73063c/pyramid-1.10.1.tar.gz";
      sha256 = "1h5105nfh6rsrfjiyw20aavyibj36la3hajy6vh1fa77xb4y3hrp";
    };
    meta = {
      license = [ { fullName = "Repoze Public License"; } { fullName = "BSD-derived (http://www.repoze.org/LICENSE.txt)"; } ];
    };
  };
  "pyramid-mako" = super.buildPythonPackage {
    name = "pyramid-mako-1.0.2";
    doCheck = false;
    propagatedBuildInputs = [
      self."pyramid"
      self."mako"
    ];
    src = fetchurl {
      url = "https://files.pythonhosted.org/packages/f1/92/7e69bcf09676d286a71cb3bbb887b16595b96f9ba7adbdc239ffdd4b1eb9/pyramid_mako-1.0.2.tar.gz";
      sha256 = "18gk2vliq8z4acblsl6yzgbvnr9rlxjlcqir47km7kvlk1xri83d";
    };
    meta = {
      license = [ { fullName = "Repoze Public License"; } { fullName = "BSD-derived (http://www.repoze.org/LICENSE.txt)"; } ];
    };
  };
  "pytest" = super.buildPythonPackage {
    name = "pytest-3.8.2";
    doCheck = false;
    propagatedBuildInputs = [
      self."py"
      self."six"
      self."setuptools"
      self."attrs"
      self."more-itertools"
      self."atomicwrites"
      self."pluggy"
      self."funcsigs"
      self."pathlib2"
    ];
    src = fetchurl {
      url = "https://files.pythonhosted.org/packages/5f/d2/7f77f406ac505abda02ab4afb50d06ebf304f6ea42fca34f8f37529106b2/pytest-3.8.2.tar.gz";
      sha256 = "18nrwzn61kph2y6gxwfz9ms68rfvr9d4vcffsxng9p7jk9z18clk";
    };
    meta = {
      license = [ pkgs.lib.licenses.mit ];
    };
  };
  "pytest-cov" = super.buildPythonPackage {
    name = "pytest-cov-2.6.0";
    doCheck = false;
    propagatedBuildInputs = [
      self."pytest"
      self."coverage"
    ];
    src = fetchurl {
      url = "https://files.pythonhosted.org/packages/d9/e2/58f90a316fbd94dd50bf5c826a23f3f5d079fb3cc448c1e9f0e3c33a3d2a/pytest-cov-2.6.0.tar.gz";
      sha256 = "0qnpp9y3ygx4jk4pf5ad71fh2skbvnr6gl54m7rg5qysnx4g0q73";
    };
    meta = {
      license = [ pkgs.lib.licenses.bsdOriginal pkgs.lib.licenses.mit ];
    };
  };
  "pytest-profiling" = super.buildPythonPackage {
    name = "pytest-profiling-1.3.0";
    doCheck = false;
    propagatedBuildInputs = [
      self."six"
      self."pytest"
      self."gprof2dot"
    ];
    src = fetchurl {
      url = "https://files.pythonhosted.org/packages/f5/34/4626126e041a51ef50a80d0619519b18d20aef249aac25b0d0fdd47e57ee/pytest-profiling-1.3.0.tar.gz";
      sha256 = "08r5afx5z22yvpmsnl91l4amsy1yxn8qsmm61mhp06mz8zjs51kb";
    };
    meta = {
      license = [ pkgs.lib.licenses.mit ];
    };
  };
  "pytest-runner" = super.buildPythonPackage {
    name = "pytest-runner-4.2";
    doCheck = false;
    src = fetchurl {
      url = "https://files.pythonhosted.org/packages/9e/b7/fe6e8f87f9a756fd06722216f1b6698ccba4d269eac6329d9f0c441d0f93/pytest-runner-4.2.tar.gz";
      sha256 = "1gkpyphawxz38ni1gdq1fmwyqcg02m7ypzqvv46z06crwdxi2gyj";
    };
    meta = {
      license = [ pkgs.lib.licenses.mit ];
    };
  };
  "pytest-sugar" = super.buildPythonPackage {
    name = "pytest-sugar-0.9.1";
    doCheck = false;
    propagatedBuildInputs = [
      self."pytest"
      self."termcolor"
    ];
    src = fetchurl {
      url = "https://files.pythonhosted.org/packages/3e/6a/a3f909083079d03bde11d06ab23088886bbe25f2c97fbe4bb865e2bf05bc/pytest-sugar-0.9.1.tar.gz";
      sha256 = "0b4av40dv30727m54v211r0nzwjp2ajkjgxix6j484qjmwpw935b";
    };
    meta = {
      license = [ pkgs.lib.licenses.bsdOriginal ];
    };
  };
  "pytest-timeout" = super.buildPythonPackage {
    name = "pytest-timeout-1.3.2";
    doCheck = false;
    propagatedBuildInputs = [
      self."pytest"
    ];
    src = fetchurl {
      url = "https://files.pythonhosted.org/packages/8c/3e/1b6a319d12ae7baa3acb7c18ff2c8630a09471a0319d43535c683b4d03eb/pytest-timeout-1.3.2.tar.gz";
      sha256 = "09wnmzvnls2mnsdz7x3c3sk2zdp6jl4dryvyj5i8hqz16q2zq5qi";
    };
    meta = {
      license = [ pkgs.lib.licenses.mit { fullName = "DFSG approved"; } ];
    };
  };
  "repoze.lru" = super.buildPythonPackage {
    name = "repoze.lru-0.7";
    doCheck = false;
    src = fetchurl {
      url = "https://files.pythonhosted.org/packages/12/bc/595a77c4b5e204847fdf19268314ef59c85193a9dc9f83630fc459c0fee5/repoze.lru-0.7.tar.gz";
      sha256 = "0xzz1aw2smy8hdszrq8yhnklx6w1r1mf55061kalw3iq35gafa84";
    };
    meta = {
      license = [ { fullName = "Repoze Public License"; } { fullName = "BSD-derived (http://www.repoze.org/LICENSE.txt)"; } ];
    };
  };
  "rhodecode-vcsserver" = super.buildPythonPackage {
<<<<<<< HEAD
    name = "rhodecode-vcsserver-4.15.1";
=======
    name = "rhodecode-vcsserver-4.16.0";
>>>>>>> be2a14bd
    buildInputs = [
      self."pytest"
      self."py"
      self."pytest-cov"
      self."pytest-sugar"
      self."pytest-runner"
      self."pytest-profiling"
      self."pytest-timeout"
      self."gprof2dot"
      self."mock"
      self."cov-core"
      self."coverage"
      self."webtest"
      self."configobj"
    ];
    doCheck = true;
    propagatedBuildInputs = [
      self."configobj"
      self."atomicwrites"
      self."attrs"
      self."dogpile.cache"
      self."dogpile.core"
      self."decorator"
      self."dulwich"
      self."hgsubversion"
      self."hg-evolve"
      self."mako"
      self."markupsafe"
      self."mercurial"
      self."msgpack-python"
      self."pastedeploy"
      self."psutil"
      self."pyramid"
      self."pyramid-mako"
      self."pygments"
      self."pathlib2"
      self."repoze.lru"
      self."simplejson"
      self."subprocess32"
      self."subvertpy"
      self."six"
      self."translationstring"
      self."webob"
      self."zope.deprecation"
      self."zope.interface"
      self."gevent"
      self."greenlet"
      self."gunicorn"
      self."waitress"
      self."setproctitle"
      self."ipdb"
      self."ipython"
      self."pytest"
      self."py"
      self."pytest-cov"
      self."pytest-sugar"
      self."pytest-runner"
      self."pytest-profiling"
      self."pytest-timeout"
      self."gprof2dot"
      self."mock"
      self."cov-core"
      self."coverage"
      self."webtest"
    ];
    src = ./.;
    meta = {
      license = [ { fullName = "GPL V3"; } { fullName = "GNU General Public License v3 or later (GPLv3+)"; } ];
    };
  };
  "scandir" = super.buildPythonPackage {
    name = "scandir-1.9.0";
    doCheck = false;
    src = fetchurl {
      url = "https://files.pythonhosted.org/packages/16/2a/557af1181e6b4e30254d5a6163b18f5053791ca66e251e77ab08887e8fe3/scandir-1.9.0.tar.gz";
      sha256 = "0r3hvf1a9jm1rkqgx40gxkmccknkaiqjavs8lccgq9s8khh5x5s4";
    };
    meta = {
      license = [ pkgs.lib.licenses.bsdOriginal { fullName = "New BSD License"; } ];
    };
  };
  "setproctitle" = super.buildPythonPackage {
    name = "setproctitle-1.1.10";
    doCheck = false;
    src = fetchurl {
      url = "https://files.pythonhosted.org/packages/5a/0d/dc0d2234aacba6cf1a729964383e3452c52096dc695581248b548786f2b3/setproctitle-1.1.10.tar.gz";
      sha256 = "163kplw9dcrw0lffq1bvli5yws3rngpnvrxrzdw89pbphjjvg0v2";
    };
    meta = {
      license = [ pkgs.lib.licenses.bsdOriginal ];
    };
  };
  "setuptools" = super.buildPythonPackage {
    name = "setuptools-40.6.2";
    doCheck = false;
    src = fetchurl {
      url = "https://files.pythonhosted.org/packages/b0/d1/8acb42f391cba52e35b131e442e80deffbb8d0676b93261d761b1f0ef8fb/setuptools-40.6.2.zip";
      sha256 = "0r2c5hapirlzm34h7pl1lgkm6gk7bcrlrdj28qgsvaqg3f74vfw6";
    };
    meta = {
      license = [ pkgs.lib.licenses.mit ];
    };
  };
  "simplegeneric" = super.buildPythonPackage {
    name = "simplegeneric-0.8.1";
    doCheck = false;
    src = fetchurl {
      url = "https://files.pythonhosted.org/packages/3d/57/4d9c9e3ae9a255cd4e1106bb57e24056d3d0709fc01b2e3e345898e49d5b/simplegeneric-0.8.1.zip";
      sha256 = "0wwi1c6md4vkbcsfsf8dklf3vr4mcdj4mpxkanwgb6jb1432x5yw";
    };
    meta = {
      license = [ pkgs.lib.licenses.zpl21 ];
    };
  };
  "simplejson" = super.buildPythonPackage {
    name = "simplejson-3.11.1";
    doCheck = false;
    src = fetchurl {
      url = "https://files.pythonhosted.org/packages/08/48/c97b668d6da7d7bebe7ea1817a6f76394b0ec959cb04214ca833c34359df/simplejson-3.11.1.tar.gz";
      sha256 = "1rr58dppsq73p0qcd9bsw066cdd3v63sqv7j6sqni8frvm4jv8h1";
    };
    meta = {
      license = [ { fullName = "Academic Free License (AFL)"; } pkgs.lib.licenses.mit ];
    };
  };
  "six" = super.buildPythonPackage {
    name = "six-1.11.0";
    doCheck = false;
    src = fetchurl {
      url = "https://files.pythonhosted.org/packages/16/d8/bc6316cf98419719bd59c91742194c111b6f2e85abac88e496adefaf7afe/six-1.11.0.tar.gz";
      sha256 = "1scqzwc51c875z23phj48gircqjgnn3af8zy2izjwmnlxrxsgs3h";
    };
    meta = {
      license = [ pkgs.lib.licenses.mit ];
    };
  };
  "subprocess32" = super.buildPythonPackage {
    name = "subprocess32-3.5.2";
    doCheck = false;
    src = fetchurl {
      url = "https://files.pythonhosted.org/packages/c3/5f/7117737fc7114061837a4f51670d863dd7f7f9c762a6546fa8a0dcfe61c8/subprocess32-3.5.2.tar.gz";
      sha256 = "11v62shwmdys48g7ncs3a8jwwnkcl8d4zcwy6dk73z1zy2f9hazb";
    };
    meta = {
      license = [ pkgs.lib.licenses.psfl ];
    };
  };
  "subvertpy" = super.buildPythonPackage {
    name = "subvertpy-0.10.1";
    doCheck = false;
    src = fetchurl {
      url = "https://files.pythonhosted.org/packages/9d/76/99fa82affce75f5ac0f7dbe513796c3f37311ace0c68e1b063683b4f9b99/subvertpy-0.10.1.tar.gz";
      sha256 = "061ncy9wjz3zyv527avcrdyk0xygyssyy7p1644nhzhwp8zpybij";
    };
    meta = {
      license = [ pkgs.lib.licenses.lgpl21Plus pkgs.lib.licenses.gpl2Plus ];
    };
  };
  "termcolor" = super.buildPythonPackage {
    name = "termcolor-1.1.0";
    doCheck = false;
    src = fetchurl {
      url = "https://files.pythonhosted.org/packages/8a/48/a76be51647d0eb9f10e2a4511bf3ffb8cc1e6b14e9e4fab46173aa79f981/termcolor-1.1.0.tar.gz";
      sha256 = "0fv1vq14rpqwgazxg4981904lfyp84mnammw7y046491cv76jv8x";
    };
    meta = {
      license = [ pkgs.lib.licenses.mit ];
    };
  };
  "traitlets" = super.buildPythonPackage {
    name = "traitlets-4.3.2";
    doCheck = false;
    propagatedBuildInputs = [
      self."ipython-genutils"
      self."six"
      self."decorator"
      self."enum34"
    ];
    src = fetchurl {
      url = "https://files.pythonhosted.org/packages/a5/98/7f5ef2fe9e9e071813aaf9cb91d1a732e0a68b6c44a32b38cb8e14c3f069/traitlets-4.3.2.tar.gz";
      sha256 = "0dbq7sx26xqz5ixs711k5nc88p8a0nqyz6162pwks5dpcz9d4jww";
    };
    meta = {
      license = [ pkgs.lib.licenses.bsdOriginal ];
    };
  };
  "translationstring" = super.buildPythonPackage {
    name = "translationstring-1.3";
    doCheck = false;
    src = fetchurl {
      url = "https://files.pythonhosted.org/packages/5e/eb/bee578cc150b44c653b63f5ebe258b5d0d812ddac12497e5f80fcad5d0b4/translationstring-1.3.tar.gz";
      sha256 = "0bdpcnd9pv0131dl08h4zbcwmgc45lyvq3pa224xwan5b3x4rr2f";
    };
    meta = {
      license = [ { fullName = "BSD-like (http://repoze.org/license.html)"; } ];
    };
  };
  "venusian" = super.buildPythonPackage {
    name = "venusian-1.1.0";
    doCheck = false;
    src = fetchurl {
      url = "https://files.pythonhosted.org/packages/38/24/b4b470ab9e0a2e2e9b9030c7735828c8934b4c6b45befd1bb713ec2aeb2d/venusian-1.1.0.tar.gz";
      sha256 = "0zapz131686qm0gazwy8bh11vr57pr89jbwbl50s528sqy9f80lr";
    };
    meta = {
      license = [ { fullName = "BSD-derived (http://www.repoze.org/LICENSE.txt)"; } ];
    };
  };
  "waitress" = super.buildPythonPackage {
    name = "waitress-1.1.0";
    doCheck = false;
    src = fetchurl {
      url = "https://files.pythonhosted.org/packages/3c/68/1c10dd5c556872ceebe88483b0436140048d39de83a84a06a8baa8136f4f/waitress-1.1.0.tar.gz";
      sha256 = "1a85gyji0kajc3p0s1pwwfm06w4wfxjkvvl4rnrz3h164kbd6g6k";
    };
    meta = {
      license = [ pkgs.lib.licenses.zpl21 ];
    };
  };
  "wcwidth" = super.buildPythonPackage {
    name = "wcwidth-0.1.7";
    doCheck = false;
    src = fetchurl {
      url = "https://files.pythonhosted.org/packages/55/11/e4a2bb08bb450fdbd42cc709dd40de4ed2c472cf0ccb9e64af22279c5495/wcwidth-0.1.7.tar.gz";
      sha256 = "0pn6dflzm609m4r3i8ik5ni9ijjbb5fa3vg1n7hn6vkd49r77wrx";
    };
    meta = {
      license = [ pkgs.lib.licenses.mit ];
    };
  };
  "webob" = super.buildPythonPackage {
    name = "webob-1.8.4";
    doCheck = false;
    src = fetchurl {
      url = "https://files.pythonhosted.org/packages/e4/6c/99e322c3d4cc11d9060a67a9bf2f7c9c581f40988c11fffe89bb8c36bc5e/WebOb-1.8.4.tar.gz";
      sha256 = "16cfg5y4n6sihz59vsmns2yqbfm0gfsn3l5xgz2g0pdhilaib0x4";
    };
    meta = {
      license = [ pkgs.lib.licenses.mit ];
    };
  };
  "webtest" = super.buildPythonPackage {
    name = "webtest-2.0.32";
    doCheck = false;
    propagatedBuildInputs = [
      self."six"
      self."webob"
      self."waitress"
      self."beautifulsoup4"
    ];
    src = fetchurl {
      url = "https://files.pythonhosted.org/packages/27/9f/9e74449d272ffbef4fb3012e6dbc53c0b24822d545e7a33a342f80131e59/WebTest-2.0.32.tar.gz";
      sha256 = "0qp0nnbazzm4ibjiyqfcn6f230svk09i4g58zg2i9x1ga06h48a2";
    };
    meta = {
      license = [ pkgs.lib.licenses.mit ];
    };
  };
  "zope.deprecation" = super.buildPythonPackage {
    name = "zope.deprecation-4.3.0";
    doCheck = false;
    propagatedBuildInputs = [
      self."setuptools"
    ];
    src = fetchurl {
      url = "https://files.pythonhosted.org/packages/a1/18/2dc5e6bfe64fdc3b79411b67464c55bb0b43b127051a20f7f492ab767758/zope.deprecation-4.3.0.tar.gz";
      sha256 = "095jas41wbxgmw95kwdxqhbc3bgihw2hzj9b3qpdg85apcsf2lkx";
    };
    meta = {
      license = [ pkgs.lib.licenses.zpl21 ];
    };
  };
  "zope.interface" = super.buildPythonPackage {
    name = "zope.interface-4.5.0";
    doCheck = false;
    propagatedBuildInputs = [
      self."setuptools"
    ];
    src = fetchurl {
      url = "https://files.pythonhosted.org/packages/ac/8a/657532df378c2cd2a1fe6b12be3b4097521570769d4852ec02c24bd3594e/zope.interface-4.5.0.tar.gz";
      sha256 = "0k67m60ij06wkg82n15qgyn96waf4pmrkhv0njpkfzpmv5q89hsp";
    };
    meta = {
      license = [ pkgs.lib.licenses.zpl21 ];
    };
  };

### Test requirements

  
}<|MERGE_RESOLUTION|>--- conflicted
+++ resolved
@@ -655,11 +655,7 @@
     };
   };
   "rhodecode-vcsserver" = super.buildPythonPackage {
-<<<<<<< HEAD
-    name = "rhodecode-vcsserver-4.15.1";
-=======
     name = "rhodecode-vcsserver-4.16.0";
->>>>>>> be2a14bd
     buildInputs = [
       self."pytest"
       self."py"
