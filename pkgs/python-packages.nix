{
  Beaker = super.buildPythonPackage {
    name = "Beaker-1.7.0";
    buildInputs = with self; [];
    doCheck = false;
    propagatedBuildInputs = with self; [];
    src = fetchurl {
      url = "https://pypi.python.org/packages/97/8e/409d2e7c009b8aa803dc9e6f239f1db7c3cdf578249087a404e7c27a505d/Beaker-1.7.0.tar.gz";
      md5 = "386be3f7fe427358881eee4622b428b3";
    };
    meta = {
      license = [ pkgs.lib.licenses.bsdOriginal ];
    };
  };
  Jinja2 = super.buildPythonPackage {
    name = "Jinja2-2.8";
    buildInputs = with self; [];
    doCheck = false;
    propagatedBuildInputs = with self; [MarkupSafe];
    src = fetchurl {
      url = "https://pypi.python.org/packages/f2/2f/0b98b06a345a761bec91a079ccae392d282690c2d8272e708f4d10829e22/Jinja2-2.8.tar.gz";
      md5 = "edb51693fe22c53cee5403775c71a99e";
    };
    meta = {
      license = [ pkgs.lib.licenses.bsdOriginal ];
    };
  };
  Mako = super.buildPythonPackage {
    name = "Mako-1.0.4";
    buildInputs = with self; [];
    doCheck = false;
    propagatedBuildInputs = with self; [MarkupSafe];
    src = fetchurl {
      url = "https://pypi.python.org/packages/7a/ae/925434246ee90b42e8ef57d3b30a0ab7caf9a2de3e449b876c56dcb48155/Mako-1.0.4.tar.gz";
      md5 = "c5fc31a323dd4990683d2f2da02d4e20";
    };
    meta = {
      license = [ pkgs.lib.licenses.mit ];
    };
  };
  MarkupSafe = super.buildPythonPackage {
    name = "MarkupSafe-0.23";
    buildInputs = with self; [];
    doCheck = false;
    propagatedBuildInputs = with self; [];
    src = fetchurl {
      url = "https://pypi.python.org/packages/c0/41/bae1254e0396c0cc8cf1751cb7d9afc90a602353695af5952530482c963f/MarkupSafe-0.23.tar.gz";
      md5 = "f5ab3deee4c37cd6a922fb81e730da6e";
    };
    meta = {
      license = [ pkgs.lib.licenses.bsdOriginal ];
    };
  };
  PasteDeploy = super.buildPythonPackage {
    name = "PasteDeploy-1.5.2";
    buildInputs = with self; [];
    doCheck = false;
    propagatedBuildInputs = with self; [];
    src = fetchurl {
      url = "https://pypi.python.org/packages/0f/90/8e20cdae206c543ea10793cbf4136eb9a8b3f417e04e40a29d72d9922cbd/PasteDeploy-1.5.2.tar.gz";
      md5 = "352b7205c78c8de4987578d19431af3b";
    };
    meta = {
      license = [ pkgs.lib.licenses.mit ];
    };
  };
  Pyro4 = super.buildPythonPackage {
    name = "Pyro4-4.41";
    buildInputs = with self; [];
    doCheck = false;
    propagatedBuildInputs = with self; [serpent];
    src = fetchurl {
      url = "https://pypi.python.org/packages/56/2b/89b566b4bf3e7f8ba790db2d1223852f8cb454c52cab7693dd41f608ca2a/Pyro4-4.41.tar.gz";
      md5 = "ed69e9bfafa9c06c049a87cb0c4c2b6c";
    };
    meta = {
      license = [ pkgs.lib.licenses.mit ];
    };
  };
  WebOb = super.buildPythonPackage {
    name = "WebOb-1.3.1";
    buildInputs = with self; [];
    doCheck = false;
    propagatedBuildInputs = with self; [];
    src = fetchurl {
      url = "https://pypi.python.org/packages/16/78/adfc0380b8a0d75b2d543fa7085ba98a573b1ae486d9def88d172b81b9fa/WebOb-1.3.1.tar.gz";
      md5 = "20918251c5726956ba8fef22d1556177";
    };
    meta = {
      license = [ pkgs.lib.licenses.mit ];
    };
  };
  WebTest = super.buildPythonPackage {
    name = "WebTest-1.4.3";
    buildInputs = with self; [];
    doCheck = false;
    propagatedBuildInputs = with self; [WebOb];
    src = fetchurl {
      url = "https://pypi.python.org/packages/51/3d/84fd0f628df10b30c7db87895f56d0158e5411206b721ca903cb51bfd948/WebTest-1.4.3.zip";
      md5 = "631ce728bed92c681a4020a36adbc353";
    };
    meta = {
      license = [ pkgs.lib.licenses.mit ];
    };
  };
  configobj = super.buildPythonPackage {
    name = "configobj-5.0.6";
    buildInputs = with self; [];
    doCheck = false;
    propagatedBuildInputs = with self; [six];
    src = fetchurl {
      url = "https://pypi.python.org/packages/64/61/079eb60459c44929e684fa7d9e2fdca403f67d64dd9dbac27296be2e0fab/configobj-5.0.6.tar.gz";
      md5 = "e472a3a1c2a67bb0ec9b5d54c13a47d6";
    };
    meta = {
      license = [ pkgs.lib.licenses.bsdOriginal ];
    };
  };
  dulwich = super.buildPythonPackage {
    name = "dulwich-0.13.0";
    buildInputs = with self; [];
    doCheck = false;
    propagatedBuildInputs = with self; [];
    src = fetchurl {
      url = "https://pypi.python.org/packages/84/95/732d280eee829dacc954e8109f97b47abcadcca472c2ab013e1635eb4792/dulwich-0.13.0.tar.gz";
      md5 = "6dede0626657c2bd08f48ca1221eea91";
    };
    meta = {
      license = [ pkgs.lib.licenses.gpl2Plus ];
    };
  };
  greenlet = super.buildPythonPackage {
    name = "greenlet-0.4.7";
    buildInputs = with self; [];
    doCheck = false;
    propagatedBuildInputs = with self; [];
    src = fetchurl {
      url = "https://pypi.python.org/packages/7a/9f/a1a0d9bdf3203ae1502c5a8434fe89d323599d78a106985bc327351a69d4/greenlet-0.4.7.zip";
      md5 = "c2333a8ff30fa75c5d5ec0e67b461086";
    };
    meta = {
      license = [ pkgs.lib.licenses.mit ];
    };
  };
  gunicorn = super.buildPythonPackage {
    name = "gunicorn-19.6.0";
    buildInputs = with self; [];
    doCheck = false;
    propagatedBuildInputs = with self; [];
    src = fetchurl {
      url = "https://pypi.python.org/packages/84/ce/7ea5396efad1cef682bbc4068e72a0276341d9d9d0f501da609fab9fcb80/gunicorn-19.6.0.tar.gz";
      md5 = "338e5e8a83ea0f0625f768dba4597530";
    };
    meta = {
      license = [ pkgs.lib.licenses.mit ];
    };
  };
  hgsubversion = super.buildPythonPackage {
    name = "hgsubversion-1.8.6";
    buildInputs = with self; [];
    doCheck = false;
    propagatedBuildInputs = with self; [mercurial subvertpy];
    src = fetchurl {
      url = "https://pypi.python.org/packages/ce/97/032e5093ad250e9908cea04395cbddb6902d587f712a79b53b2d778bdfdd/hgsubversion-1.8.6.tar.gz";
      md5 = "9310cb266031cf8d0779885782a84a5b";
    };
    meta = {
      license = [ pkgs.lib.licenses.gpl1 ];
    };
  };
  infrae.cache = super.buildPythonPackage {
    name = "infrae.cache-1.0.1";
    buildInputs = with self; [];
    doCheck = false;
    propagatedBuildInputs = with self; [Beaker repoze.lru];
    src = fetchurl {
      url = "https://pypi.python.org/packages/bb/f0/e7d5e984cf6592fd2807dc7bc44a93f9d18e04e6a61f87fdfb2622422d74/infrae.cache-1.0.1.tar.gz";
      md5 = "b09076a766747e6ed2a755cc62088e32";
    };
    meta = {
      license = [ pkgs.lib.licenses.zpt21 ];
    };
  };
  mercurial = super.buildPythonPackage {
    name = "mercurial-3.8.4";
    buildInputs = with self; [];
    doCheck = false;
    propagatedBuildInputs = with self; [];
    src = fetchurl {
      url = "https://pypi.python.org/packages/bc/16/b66eef0b70ee2b4ebb8e76622fe21bbed834606dd8c1bd30d6936ebf6f45/mercurial-3.8.4.tar.gz";
      md5 = "cec2c3db688cb87142809089c6ae13e9";
    };
    meta = {
      license = [ pkgs.lib.licenses.gpl1 pkgs.lib.licenses.gpl2Plus ];
    };
  };
  mock = super.buildPythonPackage {
    name = "mock-1.0.1";
    buildInputs = with self; [];
    doCheck = false;
    propagatedBuildInputs = with self; [];
    src = fetchurl {
      url = "https://pypi.python.org/packages/15/45/30273ee91feb60dabb8fbb2da7868520525f02cf910279b3047182feed80/mock-1.0.1.zip";
      md5 = "869f08d003c289a97c1a6610faf5e913";
    };
    meta = {
      license = [ pkgs.lib.licenses.bsdOriginal ];
    };
  };
  msgpack-python = super.buildPythonPackage {
    name = "msgpack-python-0.4.6";
    buildInputs = with self; [];
    doCheck = false;
    propagatedBuildInputs = with self; [];
    src = fetchurl {
      url = "https://pypi.python.org/packages/15/ce/ff2840885789ef8035f66cd506ea05bdb228340307d5e71a7b1e3f82224c/msgpack-python-0.4.6.tar.gz";
      md5 = "8b317669314cf1bc881716cccdaccb30";
    };
    meta = {
      license = [ pkgs.lib.licenses.asl20 ];
    };
  };
  py = super.buildPythonPackage {
    name = "py-1.4.29";
    buildInputs = with self; [];
    doCheck = false;
    propagatedBuildInputs = with self; [];
    src = fetchurl {
      url = "https://pypi.python.org/packages/2a/bc/a1a4a332ac10069b8e5e25136a35e08a03f01fd6ab03d819889d79a1fd65/py-1.4.29.tar.gz";
      md5 = "c28e0accba523a29b35a48bb703fb96c";
    };
    meta = {
      license = [ pkgs.lib.licenses.mit ];
    };
  };
  pyramid = super.buildPythonPackage {
    name = "pyramid-1.6.1";
    buildInputs = with self; [];
    doCheck = false;
    propagatedBuildInputs = with self; [setuptools WebOb repoze.lru zope.interface zope.deprecation venusian translationstring PasteDeploy];
    src = fetchurl {
      url = "https://pypi.python.org/packages/30/b3/fcc4a2a4800cbf21989e00454b5828cf1f7fe35c63e0810b350e56d4c475/pyramid-1.6.1.tar.gz";
      md5 = "b18688ff3cc33efdbb098a35b45dd122";
    };
    meta = {
      license = [ { fullName = "Repoze Public License"; } { fullName = "BSD-derived (http://www.repoze.org/LICENSE.txt)"; } ];
    };
  };
  pyramid-jinja2 = super.buildPythonPackage {
    name = "pyramid-jinja2-2.5";
    buildInputs = with self; [];
    doCheck = false;
    propagatedBuildInputs = with self; [pyramid zope.deprecation Jinja2 MarkupSafe];
    src = fetchurl {
      url = "https://pypi.python.org/packages/a1/80/595e26ffab7deba7208676b6936b7e5a721875710f982e59899013cae1ed/pyramid_jinja2-2.5.tar.gz";
      md5 = "07cb6547204ac5e6f0b22a954ccee928";
    };
    meta = {
      license = [ { fullName = "Repoze Public License"; } { fullName = "BSD-derived (http://www.repoze.org/LICENSE.txt)"; } ];
    };
  };
  pyramid-mako = super.buildPythonPackage {
    name = "pyramid-mako-1.0.2";
    buildInputs = with self; [];
    doCheck = false;
    propagatedBuildInputs = with self; [pyramid Mako];
    src = fetchurl {
      url = "https://pypi.python.org/packages/f1/92/7e69bcf09676d286a71cb3bbb887b16595b96f9ba7adbdc239ffdd4b1eb9/pyramid_mako-1.0.2.tar.gz";
      md5 = "ee25343a97eb76bd90abdc2a774eb48a";
    };
    meta = {
      license = [ { fullName = "Repoze Public License"; } { fullName = "BSD-derived (http://www.repoze.org/LICENSE.txt)"; } ];
    };
  };
  pytest = super.buildPythonPackage {
    name = "pytest-2.8.5";
    buildInputs = with self; [];
    doCheck = false;
    propagatedBuildInputs = with self; [py];
    src = fetchurl {
      url = "https://pypi.python.org/packages/b1/3d/d7ea9b0c51e0cacded856e49859f0a13452747491e842c236bbab3714afe/pytest-2.8.5.zip";
      md5 = "8493b06f700862f1294298d6c1b715a9";
    };
    meta = {
      license = [ pkgs.lib.licenses.mit ];
    };
  };
  repoze.lru = super.buildPythonPackage {
    name = "repoze.lru-0.6";
    buildInputs = with self; [];
    doCheck = false;
    propagatedBuildInputs = with self; [];
    src = fetchurl {
      url = "https://pypi.python.org/packages/6e/1e/aa15cc90217e086dc8769872c8778b409812ff036bf021b15795638939e4/repoze.lru-0.6.tar.gz";
      md5 = "2c3b64b17a8e18b405f55d46173e14dd";
    };
    meta = {
      license = [ { fullName = "Repoze Public License"; } { fullName = "BSD-derived (http://www.repoze.org/LICENSE.txt)"; } ];
    };
  };
  rhodecode-vcsserver = super.buildPythonPackage {
<<<<<<< HEAD
    name = "rhodecode-vcsserver-4.3.1";
=======
    name = "rhodecode-vcsserver-4.4.0";
>>>>>>> f8996bb0
    buildInputs = with self; [mock pytest WebTest];
    doCheck = true;
    propagatedBuildInputs = with self; [configobj dulwich hgsubversion infrae.cache mercurial msgpack-python pyramid Pyro4 simplejson subprocess32 waitress WebOb];
    src = ./.;
    meta = {
      license = [ pkgs.lib.licenses.gpl3 { fullName = "GNU General Public License v3 or later (GPLv3+)"; } ];
    };
  };
  serpent = super.buildPythonPackage {
    name = "serpent-1.12";
    buildInputs = with self; [];
    doCheck = false;
    propagatedBuildInputs = with self; [];
    src = fetchurl {
      url = "https://pypi.python.org/packages/3b/19/1e0e83b47c09edaef8398655088036e7e67386b5c48770218ebb339fbbd5/serpent-1.12.tar.gz";
      md5 = "05869ac7b062828b34f8f927f0457b65";
    };
    meta = {
      license = [ pkgs.lib.licenses.mit ];
    };
  };
  setuptools = super.buildPythonPackage {
    name = "setuptools-20.8.1";
    buildInputs = with self; [];
    doCheck = false;
    propagatedBuildInputs = with self; [];
    src = fetchurl {
      url = "https://pypi.python.org/packages/c4/19/c1bdc88b53da654df43770f941079dbab4e4788c2dcb5658fb86259894c7/setuptools-20.8.1.zip";
      md5 = "fe58a5cac0df20bb83942b252a4b0543";
    };
    meta = {
      license = [ pkgs.lib.licenses.mit ];
    };
  };
  simplejson = super.buildPythonPackage {
    name = "simplejson-3.7.2";
    buildInputs = with self; [];
    doCheck = false;
    propagatedBuildInputs = with self; [];
    src = fetchurl {
      url = "https://pypi.python.org/packages/6d/89/7f13f099344eea9d6722779a1f165087cb559598107844b1ac5dbd831fb1/simplejson-3.7.2.tar.gz";
      md5 = "a5fc7d05d4cb38492285553def5d4b46";
    };
    meta = {
      license = [ pkgs.lib.licenses.mit pkgs.lib.licenses.afl21 ];
    };
  };
  six = super.buildPythonPackage {
    name = "six-1.9.0";
    buildInputs = with self; [];
    doCheck = false;
    propagatedBuildInputs = with self; [];
    src = fetchurl {
      url = "https://pypi.python.org/packages/16/64/1dc5e5976b17466fd7d712e59cbe9fb1e18bec153109e5ba3ed6c9102f1a/six-1.9.0.tar.gz";
      md5 = "476881ef4012262dfc8adc645ee786c4";
    };
    meta = {
      license = [ pkgs.lib.licenses.mit ];
    };
  };
  subprocess32 = super.buildPythonPackage {
    name = "subprocess32-3.2.6";
    buildInputs = with self; [];
    doCheck = false;
    propagatedBuildInputs = with self; [];
    src = fetchurl {
      url = "https://pypi.python.org/packages/28/8d/33ccbff51053f59ae6c357310cac0e79246bbed1d345ecc6188b176d72c3/subprocess32-3.2.6.tar.gz";
      md5 = "754c5ab9f533e764f931136974b618f1";
    };
    meta = {
      license = [ pkgs.lib.licenses.psfl ];
    };
  };
  subvertpy = super.buildPythonPackage {
    name = "subvertpy-0.9.3";
    buildInputs = with self; [];
    doCheck = false;
    propagatedBuildInputs = with self; [];
    src = fetchurl {
      url = "https://github.com/jelmer/subvertpy/archive/subvertpy-0.9.3.tar.gz";
      md5 = "7b745a47128050ea5a73efcd913ec1cf";
    };
    meta = {
      license = [ pkgs.lib.licenses.lgpl21Plus ];
    };
  };
  translationstring = super.buildPythonPackage {
    name = "translationstring-1.3";
    buildInputs = with self; [];
    doCheck = false;
    propagatedBuildInputs = with self; [];
    src = fetchurl {
      url = "https://pypi.python.org/packages/5e/eb/bee578cc150b44c653b63f5ebe258b5d0d812ddac12497e5f80fcad5d0b4/translationstring-1.3.tar.gz";
      md5 = "a4b62e0f3c189c783a1685b3027f7c90";
    };
    meta = {
      license = [ { fullName = "BSD-like (http://repoze.org/license.html)"; } ];
    };
  };
  venusian = super.buildPythonPackage {
    name = "venusian-1.0";
    buildInputs = with self; [];
    doCheck = false;
    propagatedBuildInputs = with self; [];
    src = fetchurl {
      url = "https://pypi.python.org/packages/86/20/1948e0dfc4930ddde3da8c33612f6a5717c0b4bc28f591a5c5cf014dd390/venusian-1.0.tar.gz";
      md5 = "dccf2eafb7113759d60c86faf5538756";
    };
    meta = {
      license = [ { fullName = "BSD-derived (http://www.repoze.org/LICENSE.txt)"; } ];
    };
  };
  waitress = super.buildPythonPackage {
    name = "waitress-0.8.9";
    buildInputs = with self; [];
    doCheck = false;
    propagatedBuildInputs = with self; [setuptools];
    src = fetchurl {
      url = "https://pypi.python.org/packages/ee/65/fc9dee74a909a1187ca51e4f15ad9c4d35476e4ab5813f73421505c48053/waitress-0.8.9.tar.gz";
      md5 = "da3f2e62b3676be5dd630703a68e2a04";
    };
    meta = {
      license = [ pkgs.lib.licenses.zpt21 ];
    };
  };
  wheel = super.buildPythonPackage {
    name = "wheel-0.29.0";
    buildInputs = with self; [];
    doCheck = false;
    propagatedBuildInputs = with self; [];
    src = fetchurl {
      url = "https://pypi.python.org/packages/c9/1d/bd19e691fd4cfe908c76c429fe6e4436c9e83583c4414b54f6c85471954a/wheel-0.29.0.tar.gz";
      md5 = "555a67e4507cedee23a0deb9651e452f";
    };
    meta = {
      license = [ pkgs.lib.licenses.mit ];
    };
  };
  zope.deprecation = super.buildPythonPackage {
    name = "zope.deprecation-4.1.1";
    buildInputs = with self; [];
    doCheck = false;
    propagatedBuildInputs = with self; [setuptools];
    src = fetchurl {
      url = "https://pypi.python.org/packages/c5/c9/e760f131fcde817da6c186a3f4952b8f206b7eeb269bb6f0836c715c5f20/zope.deprecation-4.1.1.tar.gz";
      md5 = "ce261b9384066f7e13b63525778430cb";
    };
    meta = {
      license = [ pkgs.lib.licenses.zpt21 ];
    };
  };
  zope.interface = super.buildPythonPackage {
    name = "zope.interface-4.1.3";
    buildInputs = with self; [];
    doCheck = false;
    propagatedBuildInputs = with self; [setuptools];
    src = fetchurl {
      url = "https://pypi.python.org/packages/9d/81/2509ca3c6f59080123c1a8a97125eb48414022618cec0e64eb1313727bfe/zope.interface-4.1.3.tar.gz";
      md5 = "9ae3d24c0c7415deb249dd1a132f0f79";
    };
    meta = {
      license = [ pkgs.lib.licenses.zpt21 ];
    };
  };

### Test requirements

  
}<|MERGE_RESOLUTION|>--- conflicted
+++ resolved
@@ -299,11 +299,7 @@
     };
   };
   rhodecode-vcsserver = super.buildPythonPackage {
-<<<<<<< HEAD
-    name = "rhodecode-vcsserver-4.3.1";
-=======
     name = "rhodecode-vcsserver-4.4.0";
->>>>>>> f8996bb0
     buildInputs = with self; [mock pytest WebTest];
     doCheck = true;
     propagatedBuildInputs = with self; [configobj dulwich hgsubversion infrae.cache mercurial msgpack-python pyramid Pyro4 simplejson subprocess32 waitress WebOb];
