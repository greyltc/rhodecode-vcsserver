--- conflicted
+++ resolved
@@ -784,11 +784,7 @@
     };
   };
   "rhodecode-vcsserver" = super.buildPythonPackage {
-<<<<<<< HEAD
-    name = "rhodecode-vcsserver-4.17.4";
-=======
     name = "rhodecode-vcsserver-4.18.0";
->>>>>>> 5ffab279
     buildInputs = [
       self."pytest"
       self."py"
