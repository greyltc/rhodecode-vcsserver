--- conflicted
+++ resolved
@@ -16,17 +16,10 @@
   pkgs = pkgs_.overridePackages (self: super: {
     # bump GIT version
     git = pkgs.lib.overrideDerivation pkgs_.git (oldAttrs: {
-<<<<<<< HEAD
-      name = "git-2.9.5";
-      src = pkgs.fetchurl {
-        url = "https://www.kernel.org/pub/software/scm/git/git-2.9.5.tar.xz";
-        sha256 = "00ir7qmgfszwrhxjzxwixk7wp35gxvvw467gr30bagwsrdza7gm4";
-=======
       name = "git-2.13.5";
       src = pkgs.fetchurl {
         url = "https://www.kernel.org/pub/software/scm/git/git-2.13.5.tar.xz";
         sha256 = "18fi18103n7grshm4ffb0fwsnvbl48sbqy5gqx528vf8maff5j91";
->>>>>>> 202c368c
       };
 
       patches = [
