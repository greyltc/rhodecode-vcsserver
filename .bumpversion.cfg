--- conflicted
+++ resolved
@@ -1,9 +1,5 @@
 [bumpversion]
-<<<<<<< HEAD
-current_version = 4.10.5
-=======
 current_version = 4.11.0
->>>>>>> 1591817d
 message = release: Bump version {current_version} to {new_version}
 
 [bumpversion:file:vcsserver/VERSION]
