--- conflicted
+++ resolved
@@ -1,9 +1,5 @@
 [bumpversion]
-<<<<<<< HEAD
-current_version = 4.9.1
-=======
 current_version = 4.10.0
->>>>>>> 94f82f0e
 message = release: Bump version {current_version} to {new_version}
 
 [bumpversion:file:vcsserver/VERSION]
