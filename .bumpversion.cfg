--- conflicted
+++ resolved
@@ -1,9 +1,5 @@
 [bumpversion]
-<<<<<<< HEAD
-current_version = 4.6.1
-=======
 current_version = 4.7.0
->>>>>>> 71b7623f
 message = release: Bump version {current_version} to {new_version}
 
 [bumpversion:file:vcsserver/VERSION]
