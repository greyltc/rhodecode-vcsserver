--- conflicted
+++ resolved
@@ -1,9 +1,5 @@
 [bumpversion]
-<<<<<<< HEAD
-current_version = 4.4.1
-=======
 current_version = 4.5.0
->>>>>>> 512eb2c1
 message = release: Bump version {current_version} to {new_version}
 
 [bumpversion:file:vcsserver/VERSION]
