--- conflicted
+++ resolved
@@ -1,9 +1,5 @@
 [bumpversion]
-<<<<<<< HEAD
-current_version = 4.7.1
-=======
 current_version = 4.8.0
->>>>>>> c6739496
 message = release: Bump version {current_version} to {new_version}
 
 [bumpversion:file:vcsserver/VERSION]
