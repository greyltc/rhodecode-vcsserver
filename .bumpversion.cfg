--- conflicted
+++ resolved
@@ -1,9 +1,5 @@
 [bumpversion]
-<<<<<<< HEAD
-current_version = 4.17.4
-=======
 current_version = 4.18.0
->>>>>>> 5ffab279
 message = release: Bump version {current_version} to {new_version}
 
 [bumpversion:file:vcsserver/VERSION]
